//! SPD proxy task
//!
//! This task acts as a proxy for the Serial Presence Detect (SPD) found in
//! each DIMM.  This allows the SP to access dynamic information about the
//! DIMMs (specifically, thermal information), while still allowing the AMD
//! SoC to get the SPD information it needs for purposes of DIMM training.
//! (For more detail on the rationale for this, see RFD 88.) Each SPD EEPROM
//! has 512 bytes of information; this task will read all of it (and cache it)
//! for each present DIMM in the system.  This task is made slightly more
//! complicated by the fact that SPD allows at most 8 DIMMs to share a single
//! I2C bus; to allow for more than 8 DIMMs in the system, AMD defines a mux,
//! the mechanics of the enabling of which are encoded as an APCB token.  We
//! use AMD's default of an LTC4306, but only implement two segments, as the
//! limit of the proxy is 16 total DIMMs.
//!

#![no_std]
#![no_main]

use core::cell::Cell;
use core::cell::RefCell;
use drv_i2c_api::*;
use drv_i2c_api::{Controller, Port};
use drv_stm32h7_gpio_api::*;
use drv_stm32h7_i2c::*;
use drv_stm32h7_rcc_api::Rcc;
use ringbuf::*;
use userlib::*;

task_slot!(RCC, rcc_driver);
task_slot!(GPIO, gpio_driver);
task_slot!(I2C, i2c_driver);

mod ltc4306;

<<<<<<< HEAD
fn configure_pins(pins: &[I2cPin]) {
    let gpio_driver = get_task_id(GPIO);
=======
fn configure_pin(pin: &I2cPin) {
    let gpio_driver = GPIO.get_task_id();
>>>>>>> 77200ea9
    let gpio_driver = Gpio::from(gpio_driver);

    for pin in pins {
        gpio_driver
            .configure_alternate(
                pin.gpio_pins,
                OutputType::OpenDrain,
                Speed::High,
                Pull::None,
                pin.function,
            )
            .unwrap();
    }
}

//
// This is an excellent candidate to put into a non-DTCM memory region
//
static mut SPD_DATA: [u8; 8192] = [0; 8192];

const LTC4306_ADDRESS: u8 = 0b1001_010;
type Bank = (Controller, drv_i2c_api::Port, Option<(Mux, Segment)>);

#[derive(Copy, Clone, PartialEq)]
enum Trace {
    Ready,
    Initiate(u8, bool),
    Rx(u8, u8),
    Tx(u8, Option<u8>),
    Present(u8, u8, usize),
    BankAbsent(u8),
    Absent(u8, u8, usize),
    ReadTop(usize),
    ReadBottom(usize),
    MemInitiate(usize),
    MemSetOffset(usize, u8),
    MuxState(ltc4306::State, ltc4306::State),
    None,
}

ringbuf!(Trace, 16, Trace::None);

include!(concat!(env!("OUT_DIR"), "/config.rs"));

#[export_name = "main"]
fn main() -> ! {
    let controller = &config::controllers()[0];
    let pins = config::pins();

    cfg_if::cfg_if! {
        if #[cfg(target_board = "gemini-bu-1")] {
            // These should be whatever ports the dimmlets are plugged into
            const BANKS: [Bank; 2] = [
                (Controller::I2C4, Port::D, None),
                (Controller::I2C4, Port::F, Some((Mux::M1, Segment::S4))),
            ];
        } else if #[cfg(target_board = "gimletlet-2")] {
            // These should be whatever ports the dimmlets are plugged into
            const BANKS: [Bank; 2] = [
                (Controller::I2C3, Port::A, None),
                (Controller::I2C4, Port::F, None),
            ];
        } else if #[cfg(target_board = "gimlet-1")] {
            //
            // On Gimlet, we have two banks of up to 8 DIMMs apiece:
            //
            // - ABCD DIMMs are on the mid bus (I2C3, port H)
            // - EFGH DIMMS are on the read bus (I2C4, port F)
            //
            // It should go without saying that the ordering here is essential
            // to assure that the SPD data that we return for a DIMM corresponds
            // to the correct DIMM from the SoC's perspective.
            //
            const BANKS: [Bank; 2] = [
                (Controller::I2C3, Port::H, None),
                (Controller::I2C4, Port::F, None),
            ];
        } else if #[cfg(feature = "standalone")] {
            const BANKS: [Bank; 1] = [
                (Controller::I2C4, Port::D, None),
            ];
        } else {
            compile_error!("I2C target unsupported for this board");
        }
    }

    let i2c_task = I2C.get_task_id();

    // Boolean indicating that the bank is present
    let mut present = [false; BANKS.len() * spd::MAX_DEVICES as usize];

    // Virtual offset, per virtual DIMM
    let mut voffs = [0u8; BANKS.len() * spd::MAX_DEVICES as usize];

    // The actual SPD data itself
    let spd_data = unsafe { &mut SPD_DATA };

    //
    // For each bank, we're going to iterate over each device, reading all 512
    // bytes of SPD data from each.
    //
    for nbank in 0..BANKS.len() as u8 {
        let (controller, port, mux) = BANKS[nbank as usize];

        let addr = spd::Function::PageAddress(spd::Page(0))
            .to_device_code()
            .unwrap();
        let page = I2cDevice::new(i2c_task, controller, port, None, addr);

        if let Err(_) = page.write(&[0]) {
            //
            // If our operation fails, we are going to assume that there
            // are no DIMMs on this bank.
            //
            ringbuf_entry!(Trace::BankAbsent(nbank));
            continue;
        }

        for i in 0..spd::MAX_DEVICES {
            let mem = spd::Function::Memory(i).to_device_code().unwrap();
            let spd = I2cDevice::new(i2c_task, controller, port, mux, mem);
            let ndx = (nbank * spd::MAX_DEVICES) as usize + i as usize;
            let offs = ndx * spd::MAX_SIZE;

            //
            // Try reading the first byte; if this fails, we will assume
            // the device isn't present.
            //
            let first = match spd.read_reg::<u8, u8>(0) {
                Ok(val) => {
                    ringbuf_entry!(Trace::Present(nbank, i, ndx));
                    present[ndx] = true;
                    val
                }
                Err(_) => {
                    ringbuf_entry!(Trace::Absent(nbank, i, ndx));
                    continue;
                }
            };

            ringbuf_entry!(Trace::ReadBottom(ndx));

            //
            // We'll store that byte and then read 255 more.
            //
            spd_data[offs] = first;

            let base = offs + 1;
            let limit = base + 255;

            spd.read_into(&mut spd_data[base..limit]).unwrap();
        }

        //
        // Now flip over to the top page.
        //
        let addr = spd::Function::PageAddress(spd::Page(1))
            .to_device_code()
            .unwrap();
        let page = I2cDevice::new(i2c_task, controller, port, None, addr);

        //
        // We really don't expect this to fail, and if it does, tossing here
        // seems to be best option:  things are pretty wrong.
        //
        page.write(&[0]).unwrap();

        //
        // ...and two more reads for each (present) device.
        //
        for i in 0..spd::MAX_DEVICES {
            let ndx = (nbank as u8 * spd::MAX_DEVICES) as usize + i as usize;
            let offs = (ndx * spd::MAX_SIZE) + 256;

            if !present[ndx] {
                continue;
            }

            ringbuf_entry!(Trace::ReadTop(ndx));

            let mem = spd::Function::Memory(i).to_device_code().unwrap();
            let spd = I2cDevice::new(i2c_task, controller, port, mux, mem);

            let chunk = 128;
            let base = offs;
            let limit = base + chunk;
            spd.read_reg_into::<u8>(0, &mut spd_data[base..limit])
                .unwrap();

            let base = offs + chunk;
            let limit = base + chunk;
            spd.read_into(&mut spd_data[base..limit]).unwrap();
        }
    }

    // Enable the controller
    let rcc_driver = Rcc::from(RCC.get_task_id());

    controller.enable(&rcc_driver);

    // Configure our pins
    configure_pins(&pins);

    ringbuf_entry!(Trace::Ready);

    //
    // Initialize our virtual state.  Note that we initialize with bank 0
    // visible.
    //
    let ltc4306 = Cell::new(ltc4306::State::init());
    let vbank = Cell::new(Some(0u8));
    let page = Cell::new(spd::Page(0));
    let voffs = RefCell::new(&mut voffs);

    //
    // For initiation, we only allow SPD-related addresses if the mux has
    // selected a valid segment.
    //
    let mut initiate = |addr: u8| {
        let rval = if let Some(func) = spd::Function::from_device_code(addr) {
            if let Some(bank) = vbank.get() {
                match func {
                    spd::Function::PageAddress(_) => true,
                    spd::Function::Memory(device) => {
                        let base = (bank * spd::MAX_DEVICES) as usize;
                        let ndx = base + device as usize;
                        ringbuf_entry!(Trace::MemInitiate(ndx));
                        present[ndx]
                    }
                    _ => false,
                }
            } else {
                false
            }
        } else {
            if addr == LTC4306_ADDRESS {
                ltc4306.set(ltc4306::State::init());
                true
            } else {
                false
            }
        };

        ringbuf_entry!(Trace::Initiate(addr, rval));
        rval
    };

    let mut rx = |addr: u8, byte: u8| {
        ringbuf_entry!(Trace::Rx(addr, byte));

        if addr == LTC4306_ADDRESS {
            let state = ltc4306.get();
            let nstate = state.rx(byte, |nbank| {
                //
                // For any segment that exceeds the banks that we've been
                // configured with -- or for any illegal segment -- we'll set
                // our bank to None, which will make our bus appear empty
                // except for the mux.
                //
                if let Some(nbank) = nbank {
                    if (nbank as usize) < BANKS.len() {
                        vbank.set(Some(nbank));
                    } else {
                        vbank.set(None);
                    }
                } else {
                    vbank.set(None);
                }
            });

            ringbuf_entry!(Trace::MuxState(state, nstate));
            ltc4306.set(nstate);
        } else {
            // If our bank were invalid, we should not be here
            let bank = vbank.get().unwrap();

            match spd::Function::from_device_code(addr).unwrap() {
                spd::Function::PageAddress(p) => {
                    page.set(p);
                }

                spd::Function::Memory(device) => {
                    //
                    // This is always an offset.
                    //
                    let base = (bank * spd::MAX_DEVICES) as usize;
                    let ndx = base + device as usize;
                    ringbuf_entry!(Trace::MemSetOffset(ndx, byte));
                    voffs.borrow_mut()[ndx] = byte;
                }
                _ => {}
            }
        }
    };

    let mut tx = |addr: u8| -> Option<u8> {
        let rval = if addr == LTC4306_ADDRESS {
            let state = ltc4306.get();
            let (rval, nstate) = state.tx();
            ringbuf_entry!(Trace::MuxState(state, nstate));
            ltc4306.set(nstate);
            rval
        } else {
            // As with rx, if our bank were invalid, we should not be here
            let bank = vbank.get().unwrap();

            match spd::Function::from_device_code(addr).unwrap() {
                spd::Function::Memory(device) => {
                    let base = (bank * spd::MAX_DEVICES) as usize;
                    let ndx = base + device as usize;

                    let mut voffs = voffs.borrow_mut();
                    let offs = (ndx * spd::MAX_SIZE) + voffs[ndx] as usize;
                    let rbyte = spd_data[offs + page.get().offset()];

                    //
                    // It is actually our intent to overflow the add (that is,
                    // when performing a read at offset 0xff, the next read
                    // should be at offset 0x00), but Rust (rightfully) isn't
                    // so into that -- so unwrap what we're doing.
                    //
                    voffs[ndx] = if voffs[ndx] == u8::MAX {
                        0
                    } else {
                        voffs[ndx] + 1
                    };

                    Some(rbyte)
                }
                _ => None,
            }
        };

        ringbuf_entry!(Trace::Tx(addr, rval));
        rval
    };

    let ctrl = I2cControl {
        enable: |notification| {
            sys_irq_control(notification, true);
        },
        wfi: |notification| {
            let _ = sys_recv_closed(&mut [], notification, TaskId::KERNEL);
        },
    };

    controller.operate_as_target(&ctrl, &mut initiate, &mut rx, &mut tx);
}<|MERGE_RESOLUTION|>--- conflicted
+++ resolved
@@ -33,13 +33,8 @@
 
 mod ltc4306;
 
-<<<<<<< HEAD
 fn configure_pins(pins: &[I2cPin]) {
-    let gpio_driver = get_task_id(GPIO);
-=======
-fn configure_pin(pin: &I2cPin) {
     let gpio_driver = GPIO.get_task_id();
->>>>>>> 77200ea9
     let gpio_driver = Gpio::from(gpio_driver);
 
     for pin in pins {
